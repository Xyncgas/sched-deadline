config VIDEO_SMIAPP
	tristate "SMIA++/SMIA sensor support"
	depends on I2C && VIDEO_V4L2 && VIDEO_V4L2_SUBDEV_API && HAVE_CLK
<<<<<<< HEAD
=======
	depends on MEDIA_CAMERA_SUPPORT
>>>>>>> 28c42c28
	select VIDEO_SMIAPP_PLL
	---help---
	  This is a generic driver for SMIA++/SMIA camera modules.<|MERGE_RESOLUTION|>--- conflicted
+++ resolved
@@ -1,10 +1,7 @@
 config VIDEO_SMIAPP
 	tristate "SMIA++/SMIA sensor support"
 	depends on I2C && VIDEO_V4L2 && VIDEO_V4L2_SUBDEV_API && HAVE_CLK
-<<<<<<< HEAD
-=======
 	depends on MEDIA_CAMERA_SUPPORT
->>>>>>> 28c42c28
 	select VIDEO_SMIAPP_PLL
 	---help---
 	  This is a generic driver for SMIA++/SMIA camera modules.