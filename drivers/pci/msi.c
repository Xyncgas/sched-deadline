/*
 * File:	msi.c
 * Purpose:	PCI Message Signaled Interrupt (MSI)
 *
 * Copyright (C) 2003-2004 Intel
 * Copyright (C) Tom Long Nguyen (tom.l.nguyen@intel.com)
 */

#include <linux/err.h>
#include <linux/mm.h>
#include <linux/irq.h>
#include <linux/interrupt.h>
#include <linux/init.h>
#include <linux/ioport.h>
#include <linux/pci.h>
#include <linux/proc_fs.h>
#include <linux/msi.h>
#include <linux/smp.h>

#include <asm/errno.h>
#include <asm/io.h>

#include "pci.h"
#include "msi.h"

static int pci_msi_enable = 1;

/* Arch hooks */

#ifndef arch_msi_check_device
int arch_msi_check_device(struct pci_dev *dev, int nvec, int type)
{
	return 0;
}
#endif

#ifndef arch_setup_msi_irqs
int arch_setup_msi_irqs(struct pci_dev *dev, int nvec, int type)
{
	struct msi_desc *entry;
	int ret;

	/*
	 * If an architecture wants to support multiple MSI, it needs to
	 * override arch_setup_msi_irqs()
	 */
	if (type == PCI_CAP_ID_MSI && nvec > 1)
		return 1;

	list_for_each_entry(entry, &dev->msi_list, list) {
		ret = arch_setup_msi_irq(dev, entry);
		if (ret < 0)
			return ret;
		if (ret > 0)
			return -ENOSPC;
	}

	return 0;
}
#endif

#ifndef arch_teardown_msi_irqs
void arch_teardown_msi_irqs(struct pci_dev *dev)
{
	struct msi_desc *entry;

	list_for_each_entry(entry, &dev->msi_list, list) {
		int i, nvec;
		if (entry->irq == 0)
			continue;
		nvec = 1 << entry->msi_attrib.multiple;
		for (i = 0; i < nvec; i++)
			arch_teardown_msi_irq(entry->irq + i);
	}
}
#endif

static void msi_set_enable(struct pci_dev *dev, int pos, int enable)
{
	u16 control;

	BUG_ON(!pos);

	pci_read_config_word(dev, pos + PCI_MSI_FLAGS, &control);
	control &= ~PCI_MSI_FLAGS_ENABLE;
	if (enable)
		control |= PCI_MSI_FLAGS_ENABLE;
	pci_write_config_word(dev, pos + PCI_MSI_FLAGS, control);
}

static void msix_set_enable(struct pci_dev *dev, int enable)
{
	int pos;
	u16 control;

	pos = pci_find_capability(dev, PCI_CAP_ID_MSIX);
	if (pos) {
		pci_read_config_word(dev, pos + PCI_MSIX_FLAGS, &control);
		control &= ~PCI_MSIX_FLAGS_ENABLE;
		if (enable)
			control |= PCI_MSIX_FLAGS_ENABLE;
		pci_write_config_word(dev, pos + PCI_MSIX_FLAGS, control);
	}
}

static inline __attribute_const__ u32 msi_mask(unsigned x)
{
	/* Don't shift by >= width of type */
	if (x >= 5)
		return 0xffffffff;
	return (1 << (1 << x)) - 1;
}

static inline __attribute_const__ u32 msi_capable_mask(u16 control)
{
	return msi_mask((control >> 1) & 7);
}

static inline __attribute_const__ u32 msi_enabled_mask(u16 control)
{
	return msi_mask((control >> 4) & 7);
}

/*
 * PCI 2.3 does not specify mask bits for each MSI interrupt.  Attempting to
 * mask all MSI interrupts by clearing the MSI enable bit does not work
 * reliably as devices without an INTx disable bit will then generate a
 * level IRQ which will never be cleared.
 */
static u32 __msi_mask_irq(struct msi_desc *desc, u32 mask, u32 flag)
{
	u32 mask_bits = desc->masked;

	if (!desc->msi_attrib.maskbit)
		return 0;

	mask_bits &= ~mask;
	mask_bits |= flag;
	pci_write_config_dword(desc->dev, desc->mask_pos, mask_bits);

	return mask_bits;
}

static void msi_mask_irq(struct msi_desc *desc, u32 mask, u32 flag)
{
	desc->masked = __msi_mask_irq(desc, mask, flag);
}

/*
 * This internal function does not flush PCI writes to the device.
 * All users must ensure that they read from the device before either
 * assuming that the device state is up to date, or returning out of this
 * file.  This saves a few milliseconds when initialising devices with lots
 * of MSI-X interrupts.
 */
static u32 __msix_mask_irq(struct msi_desc *desc, u32 flag)
{
	u32 mask_bits = desc->masked;
	unsigned offset = desc->msi_attrib.entry_nr * PCI_MSIX_ENTRY_SIZE +
						PCI_MSIX_ENTRY_VECTOR_CTRL;
	mask_bits &= ~1;
	mask_bits |= flag;
	writel(mask_bits, desc->mask_base + offset);

	return mask_bits;
}

static void msix_mask_irq(struct msi_desc *desc, u32 flag)
{
	desc->masked = __msix_mask_irq(desc, flag);
}

static void msi_set_mask_bit(unsigned irq, u32 flag)
{
	struct msi_desc *desc = get_irq_msi(irq);

	if (desc->msi_attrib.is_msix) {
		msix_mask_irq(desc, flag);
		readl(desc->mask_base);		/* Flush write to device */
	} else {
		unsigned offset = irq - desc->dev->irq;
		msi_mask_irq(desc, 1 << offset, flag << offset);
	}
}

void mask_msi_irq(unsigned int irq)
{
	msi_set_mask_bit(irq, 1);
}

void unmask_msi_irq(unsigned int irq)
{
	msi_set_mask_bit(irq, 0);
}

void read_msi_msg_desc(struct irq_desc *desc, struct msi_msg *msg)
{
	struct msi_desc *entry = get_irq_desc_msi(desc);
	if (entry->msi_attrib.is_msix) {
		void __iomem *base = entry->mask_base +
			entry->msi_attrib.entry_nr * PCI_MSIX_ENTRY_SIZE;

		msg->address_lo = readl(base + PCI_MSIX_ENTRY_LOWER_ADDR);
		msg->address_hi = readl(base + PCI_MSIX_ENTRY_UPPER_ADDR);
		msg->data = readl(base + PCI_MSIX_ENTRY_DATA);
	} else {
		struct pci_dev *dev = entry->dev;
		int pos = entry->msi_attrib.pos;
		u16 data;

		pci_read_config_dword(dev, msi_lower_address_reg(pos),
					&msg->address_lo);
		if (entry->msi_attrib.is_64) {
			pci_read_config_dword(dev, msi_upper_address_reg(pos),
						&msg->address_hi);
			pci_read_config_word(dev, msi_data_reg(pos, 1), &data);
		} else {
			msg->address_hi = 0;
			pci_read_config_word(dev, msi_data_reg(pos, 0), &data);
		}
		msg->data = data;
	}
}

void read_msi_msg(unsigned int irq, struct msi_msg *msg)
{
	struct irq_desc *desc = irq_to_desc(irq);

	read_msi_msg_desc(desc, msg);
}

void write_msi_msg_desc(struct irq_desc *desc, struct msi_msg *msg)
{
	struct msi_desc *entry = get_irq_desc_msi(desc);
	if (entry->msi_attrib.is_msix) {
		void __iomem *base;
		base = entry->mask_base +
			entry->msi_attrib.entry_nr * PCI_MSIX_ENTRY_SIZE;

		writel(msg->address_lo, base + PCI_MSIX_ENTRY_LOWER_ADDR);
		writel(msg->address_hi, base + PCI_MSIX_ENTRY_UPPER_ADDR);
		writel(msg->data, base + PCI_MSIX_ENTRY_DATA);
	} else {
		struct pci_dev *dev = entry->dev;
		int pos = entry->msi_attrib.pos;
		u16 msgctl;

		pci_read_config_word(dev, msi_control_reg(pos), &msgctl);
		msgctl &= ~PCI_MSI_FLAGS_QSIZE;
		msgctl |= entry->msi_attrib.multiple << 4;
		pci_write_config_word(dev, msi_control_reg(pos), msgctl);

		pci_write_config_dword(dev, msi_lower_address_reg(pos),
					msg->address_lo);
		if (entry->msi_attrib.is_64) {
			pci_write_config_dword(dev, msi_upper_address_reg(pos),
						msg->address_hi);
			pci_write_config_word(dev, msi_data_reg(pos, 1),
						msg->data);
		} else {
			pci_write_config_word(dev, msi_data_reg(pos, 0),
						msg->data);
		}
	}
	entry->msg = *msg;
}

void write_msi_msg(unsigned int irq, struct msi_msg *msg)
{
	struct irq_desc *desc = irq_to_desc(irq);

	write_msi_msg_desc(desc, msg);
}

static int msi_free_irqs(struct pci_dev* dev);

static struct msi_desc *alloc_msi_entry(struct pci_dev *dev)
{
	struct msi_desc *desc = kzalloc(sizeof(*desc), GFP_KERNEL);
	if (!desc)
		return NULL;

	INIT_LIST_HEAD(&desc->list);
	desc->dev = dev;

	return desc;
}

static void pci_intx_for_msi(struct pci_dev *dev, int enable)
{
	if (!(dev->dev_flags & PCI_DEV_FLAGS_MSI_INTX_DISABLE_BUG))
		pci_intx(dev, enable);
}

static void __pci_restore_msi_state(struct pci_dev *dev)
{
	int pos;
	u16 control;
	struct msi_desc *entry;

	if (!dev->msi_enabled)
		return;

	entry = get_irq_msi(dev->irq);
	pos = entry->msi_attrib.pos;

	pci_intx_for_msi(dev, 0);
	msi_set_enable(dev, pos, 0);
	write_msi_msg(dev->irq, &entry->msg);

	pci_read_config_word(dev, pos + PCI_MSI_FLAGS, &control);
	msi_mask_irq(entry, msi_capable_mask(control), entry->masked);
	control &= ~PCI_MSI_FLAGS_QSIZE;
	control |= (entry->msi_attrib.multiple << 4) | PCI_MSI_FLAGS_ENABLE;
	pci_write_config_word(dev, pos + PCI_MSI_FLAGS, control);
}

static void __pci_restore_msix_state(struct pci_dev *dev)
{
	int pos;
	struct msi_desc *entry;
	u16 control;

	if (!dev->msix_enabled)
		return;
	BUG_ON(list_empty(&dev->msi_list));
	entry = list_entry(dev->msi_list.next, struct msi_desc, list);
	pos = entry->msi_attrib.pos;
	pci_read_config_word(dev, pos + PCI_MSIX_FLAGS, &control);

	/* route the table */
	pci_intx_for_msi(dev, 0);
	control |= PCI_MSIX_FLAGS_ENABLE | PCI_MSIX_FLAGS_MASKALL;
	pci_write_config_word(dev, pos + PCI_MSIX_FLAGS, control);

	list_for_each_entry(entry, &dev->msi_list, list) {
		write_msi_msg(entry->irq, &entry->msg);
		msix_mask_irq(entry, entry->masked);
	}

	control &= ~PCI_MSIX_FLAGS_MASKALL;
	pci_write_config_word(dev, pos + PCI_MSIX_FLAGS, control);
}

void pci_restore_msi_state(struct pci_dev *dev)
{
	__pci_restore_msi_state(dev);
	__pci_restore_msix_state(dev);
}
EXPORT_SYMBOL_GPL(pci_restore_msi_state);

/**
 * msi_capability_init - configure device's MSI capability structure
 * @dev: pointer to the pci_dev data structure of MSI device function
 * @nvec: number of interrupts to allocate
 *
 * Setup the MSI capability structure of the device with the requested
 * number of interrupts.  A return value of zero indicates the successful
 * setup of an entry with the new MSI irq.  A negative return value indicates
 * an error, and a positive return value indicates the number of interrupts
 * which could have been allocated.
 */
static int msi_capability_init(struct pci_dev *dev, int nvec)
{
	struct msi_desc *entry;
	int pos, ret;
	u16 control;
	unsigned mask;

   	pos = pci_find_capability(dev, PCI_CAP_ID_MSI);
	msi_set_enable(dev, pos, 0);	/* Disable MSI during set up */

	pci_read_config_word(dev, msi_control_reg(pos), &control);
	/* MSI Entry Initialization */
	entry = alloc_msi_entry(dev);
	if (!entry)
		return -ENOMEM;

	entry->msi_attrib.is_msix = 0;
	entry->msi_attrib.is_64 = is_64bit_address(control);
	entry->msi_attrib.entry_nr = 0;
	entry->msi_attrib.maskbit = is_mask_bit_support(control);
	entry->msi_attrib.default_irq = dev->irq;	/* Save IOAPIC IRQ */
	entry->msi_attrib.pos = pos;

	entry->mask_pos = msi_mask_reg(pos, entry->msi_attrib.is_64);
	/* All MSIs are unmasked by default, Mask them all */
	if (entry->msi_attrib.maskbit)
		pci_read_config_dword(dev, entry->mask_pos, &entry->masked);
	mask = msi_capable_mask(control);
	msi_mask_irq(entry, mask, mask);

	list_add_tail(&entry->list, &dev->msi_list);

	/* Configure MSI capability structure */
	ret = arch_setup_msi_irqs(dev, nvec, PCI_CAP_ID_MSI);
	if (ret) {
		msi_mask_irq(entry, mask, ~mask);
		msi_free_irqs(dev);
		return ret;
	}

	/* Set MSI enabled bits	 */
	pci_intx_for_msi(dev, 0);
	msi_set_enable(dev, pos, 1);
	dev->msi_enabled = 1;

	dev->irq = entry->irq;
	return 0;
}

/**
 * msix_capability_init - configure device's MSI-X capability
 * @dev: pointer to the pci_dev data structure of MSI-X device function
 * @entries: pointer to an array of struct msix_entry entries
 * @nvec: number of @entries
 *
 * Setup the MSI-X capability structure of device function with a
 * single MSI-X irq. A return of zero indicates the successful setup of
 * requested MSI-X entries with allocated irqs or non-zero for otherwise.
 **/
static int msix_capability_init(struct pci_dev *dev,
				struct msix_entry *entries, int nvec)
{
	struct msi_desc *entry;
	int pos, i, j, nr_entries, ret;
	unsigned long phys_addr;
	u32 table_offset;
 	u16 control;
	u8 bir;
	void __iomem *base;

   	pos = pci_find_capability(dev, PCI_CAP_ID_MSIX);
	pci_read_config_word(dev, pos + PCI_MSIX_FLAGS, &control);

	/* Ensure MSI-X is disabled while it is set up */
	control &= ~PCI_MSIX_FLAGS_ENABLE;
	pci_write_config_word(dev, pos + PCI_MSIX_FLAGS, control);

	/* Request & Map MSI-X table region */
	nr_entries = multi_msix_capable(control);

 	pci_read_config_dword(dev, msix_table_offset_reg(pos), &table_offset);
	bir = (u8)(table_offset & PCI_MSIX_FLAGS_BIRMASK);
	table_offset &= ~PCI_MSIX_FLAGS_BIRMASK;
	phys_addr = pci_resource_start (dev, bir) + table_offset;
	base = ioremap_nocache(phys_addr, nr_entries * PCI_MSIX_ENTRY_SIZE);
	if (base == NULL)
		return -ENOMEM;

	for (i = 0; i < nvec; i++) {
		entry = alloc_msi_entry(dev);
		if (!entry) {
			if (!i)
				iounmap(base);
			else
				msi_free_irqs(dev);
			/* No enough memory. Don't try again */
			return -ENOMEM;
		}

 		j = entries[i].entry;
		entry->msi_attrib.is_msix = 1;
		entry->msi_attrib.is_64 = 1;
		entry->msi_attrib.entry_nr = j;
		entry->msi_attrib.default_irq = dev->irq;
		entry->msi_attrib.pos = pos;
		entry->mask_base = base;

		list_add_tail(&entry->list, &dev->msi_list);
	}

	ret = arch_setup_msi_irqs(dev, nvec, PCI_CAP_ID_MSIX);
	if (ret < 0) {
		/* If we had some success report the number of irqs
		 * we succeeded in setting up. */
		int avail = 0;
		list_for_each_entry(entry, &dev->msi_list, list) {
			if (entry->irq != 0) {
				avail++;
			}
		}

		if (avail != 0)
			ret = avail;
	}

	if (ret) {
		msi_free_irqs(dev);
		return ret;
	}

	/*
	 * Some devices require MSI-X to be enabled before we can touch the
	 * MSI-X registers.  We need to mask all the vectors to prevent
	 * interrupts coming in before they're fully set up.
	 */
	control |= PCI_MSIX_FLAGS_MASKALL | PCI_MSIX_FLAGS_ENABLE;
	pci_write_config_word(dev, pos + PCI_MSIX_FLAGS, control);

	i = 0;
	list_for_each_entry(entry, &dev->msi_list, list) {
		entries[i].vector = entry->irq;
		set_irq_msi(entry->irq, entry);
		j = entries[i].entry;
		entry->masked = readl(base + j * PCI_MSIX_ENTRY_SIZE +
<<<<<<< HEAD
					PCI_MSIX_ENTRY_VECTOR_CTRL_OFFSET);
=======
						PCI_MSIX_ENTRY_VECTOR_CTRL);
>>>>>>> 80ffb3cc
		msix_mask_irq(entry, 1);
		i++;
	}

	/* Set MSI-X enabled bits and unmask the function */
	pci_intx_for_msi(dev, 0);
	dev->msix_enabled = 1;

	control &= ~PCI_MSIX_FLAGS_MASKALL;
	pci_write_config_word(dev, pos + PCI_MSIX_FLAGS, control);

	return 0;
}

/**
 * pci_msi_check_device - check whether MSI may be enabled on a device
 * @dev: pointer to the pci_dev data structure of MSI device function
 * @nvec: how many MSIs have been requested ?
 * @type: are we checking for MSI or MSI-X ?
 *
 * Look at global flags, the device itself, and its parent busses
 * to determine if MSI/-X are supported for the device. If MSI/-X is
 * supported return 0, else return an error code.
 **/
static int pci_msi_check_device(struct pci_dev* dev, int nvec, int type)
{
	struct pci_bus *bus;
	int ret;

	/* MSI must be globally enabled and supported by the device */
	if (!pci_msi_enable || !dev || dev->no_msi)
		return -EINVAL;

	/*
	 * You can't ask to have 0 or less MSIs configured.
	 *  a) it's stupid ..
	 *  b) the list manipulation code assumes nvec >= 1.
	 */
	if (nvec < 1)
		return -ERANGE;

	/* Any bridge which does NOT route MSI transactions from it's
	 * secondary bus to it's primary bus must set NO_MSI flag on
	 * the secondary pci_bus.
	 * We expect only arch-specific PCI host bus controller driver
	 * or quirks for specific PCI bridges to be setting NO_MSI.
	 */
	for (bus = dev->bus; bus; bus = bus->parent)
		if (bus->bus_flags & PCI_BUS_FLAGS_NO_MSI)
			return -EINVAL;

	ret = arch_msi_check_device(dev, nvec, type);
	if (ret)
		return ret;

	if (!pci_find_capability(dev, type))
		return -EINVAL;

	return 0;
}

/**
 * pci_enable_msi_block - configure device's MSI capability structure
 * @dev: device to configure
 * @nvec: number of interrupts to configure
 *
 * Allocate IRQs for a device with the MSI capability.
 * This function returns a negative errno if an error occurs.  If it
 * is unable to allocate the number of interrupts requested, it returns
 * the number of interrupts it might be able to allocate.  If it successfully
 * allocates at least the number of interrupts requested, it returns 0 and
 * updates the @dev's irq member to the lowest new interrupt number; the
 * other interrupt numbers allocated to this device are consecutive.
 */
int pci_enable_msi_block(struct pci_dev *dev, unsigned int nvec)
{
	int status, pos, maxvec;
	u16 msgctl;

	pos = pci_find_capability(dev, PCI_CAP_ID_MSI);
	if (!pos)
		return -EINVAL;
	pci_read_config_word(dev, pos + PCI_MSI_FLAGS, &msgctl);
	maxvec = 1 << ((msgctl & PCI_MSI_FLAGS_QMASK) >> 1);
	if (nvec > maxvec)
		return maxvec;

	status = pci_msi_check_device(dev, nvec, PCI_CAP_ID_MSI);
	if (status)
		return status;

	WARN_ON(!!dev->msi_enabled);

	/* Check whether driver already requested MSI-X irqs */
	if (dev->msix_enabled) {
		dev_info(&dev->dev, "can't enable MSI "
			 "(MSI-X already enabled)\n");
		return -EINVAL;
	}

	status = msi_capability_init(dev, nvec);
	return status;
}
EXPORT_SYMBOL(pci_enable_msi_block);

void pci_msi_shutdown(struct pci_dev *dev)
{
	struct msi_desc *desc;
	u32 mask;
	u16 ctrl;
	unsigned pos;

	if (!pci_msi_enable || !dev || !dev->msi_enabled)
		return;

	BUG_ON(list_empty(&dev->msi_list));
	desc = list_first_entry(&dev->msi_list, struct msi_desc, list);
	pos = desc->msi_attrib.pos;

	msi_set_enable(dev, pos, 0);
	pci_intx_for_msi(dev, 1);
	dev->msi_enabled = 0;

<<<<<<< HEAD
=======
	/* Return the device with MSI unmasked as initial states */
>>>>>>> 80ffb3cc
	pci_read_config_word(dev, pos + PCI_MSI_FLAGS, &ctrl);
	mask = msi_capable_mask(ctrl);
	/* Keep cached state to be restored */
	__msi_mask_irq(desc, mask, ~mask);

	/* Restore dev->irq to its default pin-assertion irq */
	dev->irq = desc->msi_attrib.default_irq;
}

void pci_disable_msi(struct pci_dev* dev)
{
	struct msi_desc *entry;

	if (!pci_msi_enable || !dev || !dev->msi_enabled)
		return;

	pci_msi_shutdown(dev);

	entry = list_entry(dev->msi_list.next, struct msi_desc, list);
	if (entry->msi_attrib.is_msix)
		return;

	msi_free_irqs(dev);
}
EXPORT_SYMBOL(pci_disable_msi);

static int msi_free_irqs(struct pci_dev* dev)
{
	struct msi_desc *entry, *tmp;

	list_for_each_entry(entry, &dev->msi_list, list) {
		int i, nvec;
		if (!entry->irq)
			continue;
		nvec = 1 << entry->msi_attrib.multiple;
		for (i = 0; i < nvec; i++)
			BUG_ON(irq_has_action(entry->irq + i));
	}

	arch_teardown_msi_irqs(dev);

	list_for_each_entry_safe(entry, tmp, &dev->msi_list, list) {
		if (entry->msi_attrib.is_msix) {
<<<<<<< HEAD
			msix_mask_irq(entry, 1);
=======
>>>>>>> 80ffb3cc
			if (list_is_last(&entry->list, &dev->msi_list))
				iounmap(entry->mask_base);
		}
		list_del(&entry->list);
		kfree(entry);
	}

	return 0;
}

/**
 * pci_msix_table_size - return the number of device's MSI-X table entries
 * @dev: pointer to the pci_dev data structure of MSI-X device function
 */
int pci_msix_table_size(struct pci_dev *dev)
{
	int pos;
	u16 control;

	pos = pci_find_capability(dev, PCI_CAP_ID_MSIX);
	if (!pos)
		return 0;

	pci_read_config_word(dev, msi_control_reg(pos), &control);
	return multi_msix_capable(control);
}

/**
 * pci_enable_msix - configure device's MSI-X capability structure
 * @dev: pointer to the pci_dev data structure of MSI-X device function
 * @entries: pointer to an array of MSI-X entries
 * @nvec: number of MSI-X irqs requested for allocation by device driver
 *
 * Setup the MSI-X capability structure of device function with the number
 * of requested irqs upon its software driver call to request for
 * MSI-X mode enabled on its hardware device function. A return of zero
 * indicates the successful configuration of MSI-X capability structure
 * with new allocated MSI-X irqs. A return of < 0 indicates a failure.
 * Or a return of > 0 indicates that driver request is exceeding the number
 * of irqs or MSI-X vectors available. Driver should use the returned value to
 * re-send its request.
 **/
int pci_enable_msix(struct pci_dev* dev, struct msix_entry *entries, int nvec)
{
	int status, nr_entries;
	int i, j;

	if (!entries)
 		return -EINVAL;

	status = pci_msi_check_device(dev, nvec, PCI_CAP_ID_MSIX);
	if (status)
		return status;

	nr_entries = pci_msix_table_size(dev);
	if (nvec > nr_entries)
		return nr_entries;

	/* Check for any invalid entries */
	for (i = 0; i < nvec; i++) {
		if (entries[i].entry >= nr_entries)
			return -EINVAL;		/* invalid entry */
		for (j = i + 1; j < nvec; j++) {
			if (entries[i].entry == entries[j].entry)
				return -EINVAL;	/* duplicate entry */
		}
	}
	WARN_ON(!!dev->msix_enabled);

	/* Check whether driver already requested for MSI irq */
   	if (dev->msi_enabled) {
		dev_info(&dev->dev, "can't enable MSI-X "
		       "(MSI IRQ already assigned)\n");
		return -EINVAL;
	}
	status = msix_capability_init(dev, entries, nvec);
	return status;
}
EXPORT_SYMBOL(pci_enable_msix);

static void msix_free_all_irqs(struct pci_dev *dev)
{
	msi_free_irqs(dev);
}

void pci_msix_shutdown(struct pci_dev* dev)
{
	struct msi_desc *entry;

	if (!pci_msi_enable || !dev || !dev->msix_enabled)
		return;

	/* Return the device with MSI-X masked as initial states */
	list_for_each_entry(entry, &dev->msi_list, list) {
		/* Keep cached states to be restored */
		__msix_mask_irq(entry, 1);
	}

	msix_set_enable(dev, 0);
	pci_intx_for_msi(dev, 1);
	dev->msix_enabled = 0;
}
void pci_disable_msix(struct pci_dev* dev)
{
	if (!pci_msi_enable || !dev || !dev->msix_enabled)
		return;

	pci_msix_shutdown(dev);

	msix_free_all_irqs(dev);
}
EXPORT_SYMBOL(pci_disable_msix);

/**
 * msi_remove_pci_irq_vectors - reclaim MSI(X) irqs to unused state
 * @dev: pointer to the pci_dev data structure of MSI(X) device function
 *
 * Being called during hotplug remove, from which the device function
 * is hot-removed. All previous assigned MSI/MSI-X irqs, if
 * allocated for this device function, are reclaimed to unused state,
 * which may be used later on.
 **/
void msi_remove_pci_irq_vectors(struct pci_dev* dev)
{
	if (!pci_msi_enable || !dev)
 		return;

	if (dev->msi_enabled)
		msi_free_irqs(dev);

	if (dev->msix_enabled)
		msix_free_all_irqs(dev);
}

void pci_no_msi(void)
{
	pci_msi_enable = 0;
}

/**
 * pci_msi_enabled - is MSI enabled?
 *
 * Returns true if MSI has not been disabled by the command-line option
 * pci=nomsi.
 **/
int pci_msi_enabled(void)
{
	return pci_msi_enable;
}
EXPORT_SYMBOL(pci_msi_enabled);

void pci_msi_init_pci_dev(struct pci_dev *dev)
{
	INIT_LIST_HEAD(&dev->msi_list);
}<|MERGE_RESOLUTION|>--- conflicted
+++ resolved
@@ -504,11 +504,7 @@
 		set_irq_msi(entry->irq, entry);
 		j = entries[i].entry;
 		entry->masked = readl(base + j * PCI_MSIX_ENTRY_SIZE +
-<<<<<<< HEAD
-					PCI_MSIX_ENTRY_VECTOR_CTRL_OFFSET);
-=======
 						PCI_MSIX_ENTRY_VECTOR_CTRL);
->>>>>>> 80ffb3cc
 		msix_mask_irq(entry, 1);
 		i++;
 	}
@@ -632,10 +628,7 @@
 	pci_intx_for_msi(dev, 1);
 	dev->msi_enabled = 0;
 
-<<<<<<< HEAD
-=======
 	/* Return the device with MSI unmasked as initial states */
->>>>>>> 80ffb3cc
 	pci_read_config_word(dev, pos + PCI_MSI_FLAGS, &ctrl);
 	mask = msi_capable_mask(ctrl);
 	/* Keep cached state to be restored */
@@ -679,10 +672,6 @@
 
 	list_for_each_entry_safe(entry, tmp, &dev->msi_list, list) {
 		if (entry->msi_attrib.is_msix) {
-<<<<<<< HEAD
-			msix_mask_irq(entry, 1);
-=======
->>>>>>> 80ffb3cc
 			if (list_is_last(&entry->list, &dev->msi_list))
 				iounmap(entry->mask_base);
 		}
