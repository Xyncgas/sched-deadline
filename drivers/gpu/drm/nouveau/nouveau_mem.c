/*
 * Copyright (C) The Weather Channel, Inc.  2002.  All Rights Reserved.
 * Copyright 2005 Stephane Marchesin
 *
 * The Weather Channel (TM) funded Tungsten Graphics to develop the
 * initial release of the Radeon 8500 driver under the XFree86 license.
 * This notice must be preserved.
 *
 * Permission is hereby granted, free of charge, to any person obtaining a
 * copy of this software and associated documentation files (the "Software"),
 * to deal in the Software without restriction, including without limitation
 * the rights to use, copy, modify, merge, publish, distribute, sublicense,
 * and/or sell copies of the Software, and to permit persons to whom the
 * Software is furnished to do so, subject to the following conditions:
 *
 * The above copyright notice and this permission notice (including the next
 * paragraph) shall be included in all copies or substantial portions of the
 * Software.
 *
 * THE SOFTWARE IS PROVIDED "AS IS", WITHOUT WARRANTY OF ANY KIND, EXPRESS OR
 * IMPLIED, INCLUDING BUT NOT LIMITED TO THE WARRANTIES OF MERCHANTABILITY,
 * FITNESS FOR A PARTICULAR PURPOSE AND NONINFRINGEMENT.  IN NO EVENT SHALL
 * THE AUTHORS AND/OR THEIR SUPPLIERS BE LIABLE FOR ANY CLAIM, DAMAGES OR
 * OTHER LIABILITY, WHETHER IN AN ACTION OF CONTRACT, TORT OR OTHERWISE,
 * ARISING FROM, OUT OF OR IN CONNECTION WITH THE SOFTWARE OR THE USE OR OTHER
 * DEALINGS IN THE SOFTWARE.
 *
 * Authors:
 *    Keith Whitwell <keith@tungstengraphics.com>
 */


#include "drmP.h"
#include "drm.h"
#include "drm_sarea.h"

#include "nouveau_drv.h"
#include "nouveau_pm.h"
#include "nouveau_mm.h"
#include "nouveau_vm.h"

/*
 * NV10-NV40 tiling helpers
 */

static void
nv10_mem_update_tile_region(struct drm_device *dev,
			    struct nouveau_tile_reg *tile, uint32_t addr,
			    uint32_t size, uint32_t pitch, uint32_t flags)
{
	struct drm_nouveau_private *dev_priv = dev->dev_private;
	struct nouveau_fifo_engine *pfifo = &dev_priv->engine.fifo;
	struct nouveau_fb_engine *pfb = &dev_priv->engine.fb;
	struct nouveau_pgraph_engine *pgraph = &dev_priv->engine.graph;
	int i = tile - dev_priv->tile.reg;
	unsigned long save;

	nouveau_fence_unref(&tile->fence);

	if (tile->pitch)
		pfb->free_tile_region(dev, i);

	if (pitch)
		pfb->init_tile_region(dev, i, addr, size, pitch, flags);

	spin_lock_irqsave(&dev_priv->context_switch_lock, save);
	pfifo->reassign(dev, false);
	pfifo->cache_pull(dev, false);

	nouveau_wait_for_idle(dev);

	pfb->set_tile_region(dev, i);
	pgraph->set_tile_region(dev, i);

	pfifo->cache_pull(dev, true);
	pfifo->reassign(dev, true);
	spin_unlock_irqrestore(&dev_priv->context_switch_lock, save);
}

static struct nouveau_tile_reg *
nv10_mem_get_tile_region(struct drm_device *dev, int i)
{
	struct drm_nouveau_private *dev_priv = dev->dev_private;
	struct nouveau_tile_reg *tile = &dev_priv->tile.reg[i];

	spin_lock(&dev_priv->tile.lock);

	if (!tile->used &&
	    (!tile->fence || nouveau_fence_signalled(tile->fence)))
		tile->used = true;
	else
		tile = NULL;

	spin_unlock(&dev_priv->tile.lock);
	return tile;
}

void
nv10_mem_put_tile_region(struct drm_device *dev, struct nouveau_tile_reg *tile,
			 struct nouveau_fence *fence)
{
	struct drm_nouveau_private *dev_priv = dev->dev_private;

	if (tile) {
		spin_lock(&dev_priv->tile.lock);
		if (fence) {
			/* Mark it as pending. */
			tile->fence = fence;
			nouveau_fence_ref(fence);
		}

		tile->used = false;
		spin_unlock(&dev_priv->tile.lock);
	}
}

struct nouveau_tile_reg *
nv10_mem_set_tiling(struct drm_device *dev, uint32_t addr, uint32_t size,
		    uint32_t pitch, uint32_t flags)
{
	struct drm_nouveau_private *dev_priv = dev->dev_private;
	struct nouveau_fb_engine *pfb = &dev_priv->engine.fb;
	struct nouveau_tile_reg *tile, *found = NULL;
	int i;

	for (i = 0; i < pfb->num_tiles; i++) {
		tile = nv10_mem_get_tile_region(dev, i);

		if (pitch && !found) {
			found = tile;
			continue;

		} else if (tile && tile->pitch) {
			/* Kill an unused tile region. */
			nv10_mem_update_tile_region(dev, tile, 0, 0, 0, 0);
		}

		nv10_mem_put_tile_region(dev, tile, NULL);
	}

	if (found)
		nv10_mem_update_tile_region(dev, found, addr, size,
					    pitch, flags);
	return found;
}

/*
 * Cleanup everything
 */
void
nouveau_mem_vram_fini(struct drm_device *dev)
{
	struct drm_nouveau_private *dev_priv = dev->dev_private;

	nouveau_bo_ref(NULL, &dev_priv->vga_ram);

	ttm_bo_device_release(&dev_priv->ttm.bdev);

	nouveau_ttm_global_release(dev_priv);

	if (dev_priv->fb_mtrr >= 0) {
		drm_mtrr_del(dev_priv->fb_mtrr,
			     pci_resource_start(dev->pdev, 1),
			     pci_resource_len(dev->pdev, 1), DRM_MTRR_WC);
		dev_priv->fb_mtrr = -1;
	}
}

void
nouveau_mem_gart_fini(struct drm_device *dev)
{
	nouveau_sgdma_takedown(dev);

	if (drm_core_has_AGP(dev) && dev->agp) {
		struct drm_agp_mem *entry, *tempe;

		/* Remove AGP resources, but leave dev->agp
		   intact until drv_cleanup is called. */
		list_for_each_entry_safe(entry, tempe, &dev->agp->memory, head) {
			if (entry->bound)
				drm_unbind_agp(entry->memory);
			drm_free_agp(entry->memory, entry->pages);
			kfree(entry);
		}
		INIT_LIST_HEAD(&dev->agp->memory);

		if (dev->agp->acquired)
			drm_agp_release(dev);

		dev->agp->acquired = 0;
		dev->agp->enabled = 0;
	}
}

static uint32_t
nouveau_mem_detect_nv04(struct drm_device *dev)
{
	uint32_t boot0 = nv_rd32(dev, NV04_PFB_BOOT_0);

	if (boot0 & 0x00000100)
		return (((boot0 >> 12) & 0xf) * 2 + 2) * 1024 * 1024;

	switch (boot0 & NV04_PFB_BOOT_0_RAM_AMOUNT) {
	case NV04_PFB_BOOT_0_RAM_AMOUNT_32MB:
		return 32 * 1024 * 1024;
	case NV04_PFB_BOOT_0_RAM_AMOUNT_16MB:
		return 16 * 1024 * 1024;
	case NV04_PFB_BOOT_0_RAM_AMOUNT_8MB:
		return 8 * 1024 * 1024;
	case NV04_PFB_BOOT_0_RAM_AMOUNT_4MB:
		return 4 * 1024 * 1024;
	}

	return 0;
}

static uint32_t
nouveau_mem_detect_nforce(struct drm_device *dev)
{
	struct drm_nouveau_private *dev_priv = dev->dev_private;
	struct pci_dev *bridge;
	uint32_t mem;

	bridge = pci_get_bus_and_slot(0, PCI_DEVFN(0, 1));
	if (!bridge) {
		NV_ERROR(dev, "no bridge device\n");
		return 0;
	}

	if (dev_priv->flags & NV_NFORCE) {
		pci_read_config_dword(bridge, 0x7C, &mem);
		return (uint64_t)(((mem >> 6) & 31) + 1)*1024*1024;
	} else
	if (dev_priv->flags & NV_NFORCE2) {
		pci_read_config_dword(bridge, 0x84, &mem);
		return (uint64_t)(((mem >> 4) & 127) + 1)*1024*1024;
	}

	NV_ERROR(dev, "impossible!\n");
	return 0;
}

int
nouveau_mem_detect(struct drm_device *dev)
{
	struct drm_nouveau_private *dev_priv = dev->dev_private;

	if (dev_priv->card_type == NV_04) {
		dev_priv->vram_size = nouveau_mem_detect_nv04(dev);
	} else
	if (dev_priv->flags & (NV_NFORCE | NV_NFORCE2)) {
		dev_priv->vram_size = nouveau_mem_detect_nforce(dev);
	} else
	if (dev_priv->card_type < NV_50) {
		dev_priv->vram_size  = nv_rd32(dev, NV04_PFB_FIFO_DATA);
		dev_priv->vram_size &= NV10_PFB_FIFO_DATA_RAM_AMOUNT_MB_MASK;
	}

	if (dev_priv->vram_size)
		return 0;
	return -ENOMEM;
}

bool
nouveau_mem_flags_valid(struct drm_device *dev, u32 tile_flags)
{
	if (!(tile_flags & NOUVEAU_GEM_TILE_LAYOUT_MASK))
		return true;

	return false;
}

#if __OS_HAS_AGP
static unsigned long
get_agp_mode(struct drm_device *dev, unsigned long mode)
{
	struct drm_nouveau_private *dev_priv = dev->dev_private;

	/*
	 * FW seems to be broken on nv18, it makes the card lock up
	 * randomly.
	 */
	if (dev_priv->chipset == 0x18)
		mode &= ~PCI_AGP_COMMAND_FW;

	/*
	 * AGP mode set in the command line.
	 */
	if (nouveau_agpmode > 0) {
		bool agpv3 = mode & 0x8;
		int rate = agpv3 ? nouveau_agpmode / 4 : nouveau_agpmode;

		mode = (mode & ~0x7) | (rate & 0x7);
	}

	return mode;
}
#endif

int
nouveau_mem_reset_agp(struct drm_device *dev)
{
#if __OS_HAS_AGP
	uint32_t saved_pci_nv_1, pmc_enable;
	int ret;

	/* First of all, disable fast writes, otherwise if it's
	 * already enabled in the AGP bridge and we disable the card's
	 * AGP controller we might be locking ourselves out of it. */
	if ((nv_rd32(dev, NV04_PBUS_PCI_NV_19) |
	     dev->agp->mode) & PCI_AGP_COMMAND_FW) {
		struct drm_agp_info info;
		struct drm_agp_mode mode;

		ret = drm_agp_info(dev, &info);
		if (ret)
			return ret;

		mode.mode = get_agp_mode(dev, info.mode) & ~PCI_AGP_COMMAND_FW;
		ret = drm_agp_enable(dev, mode);
		if (ret)
			return ret;
	}

	saved_pci_nv_1 = nv_rd32(dev, NV04_PBUS_PCI_NV_1);

	/* clear busmaster bit */
	nv_wr32(dev, NV04_PBUS_PCI_NV_1, saved_pci_nv_1 & ~0x4);
	/* disable AGP */
	nv_wr32(dev, NV04_PBUS_PCI_NV_19, 0);

	/* power cycle pgraph, if enabled */
	pmc_enable = nv_rd32(dev, NV03_PMC_ENABLE);
	if (pmc_enable & NV_PMC_ENABLE_PGRAPH) {
		nv_wr32(dev, NV03_PMC_ENABLE,
				pmc_enable & ~NV_PMC_ENABLE_PGRAPH);
		nv_wr32(dev, NV03_PMC_ENABLE, nv_rd32(dev, NV03_PMC_ENABLE) |
				NV_PMC_ENABLE_PGRAPH);
	}

	/* and restore (gives effect of resetting AGP) */
	nv_wr32(dev, NV04_PBUS_PCI_NV_1, saved_pci_nv_1);
#endif

	return 0;
}

int
nouveau_mem_init_agp(struct drm_device *dev)
{
#if __OS_HAS_AGP
	struct drm_nouveau_private *dev_priv = dev->dev_private;
	struct drm_agp_info info;
	struct drm_agp_mode mode;
	int ret;

	if (!dev->agp->acquired) {
		ret = drm_agp_acquire(dev);
		if (ret) {
			NV_ERROR(dev, "Unable to acquire AGP: %d\n", ret);
			return ret;
		}
	}

	nouveau_mem_reset_agp(dev);

	ret = drm_agp_info(dev, &info);
	if (ret) {
		NV_ERROR(dev, "Unable to get AGP info: %d\n", ret);
		return ret;
	}

	/* see agp.h for the AGPSTAT_* modes available */
	mode.mode = get_agp_mode(dev, info.mode);
	ret = drm_agp_enable(dev, mode);
	if (ret) {
		NV_ERROR(dev, "Unable to enable AGP: %d\n", ret);
		return ret;
	}

	dev_priv->gart_info.type	= NOUVEAU_GART_AGP;
	dev_priv->gart_info.aper_base	= info.aperture_base;
	dev_priv->gart_info.aper_size	= info.aperture_size;
#endif
	return 0;
}

int
nouveau_mem_vram_init(struct drm_device *dev)
{
	struct drm_nouveau_private *dev_priv = dev->dev_private;
	struct ttm_bo_device *bdev = &dev_priv->ttm.bdev;
	int ret, dma_bits;

	dma_bits = 32;
	if (dev_priv->card_type >= NV_50) {
		if (pci_dma_supported(dev->pdev, DMA_BIT_MASK(40)))
			dma_bits = 40;
	} else
	if (drm_pci_device_is_pcie(dev) &&
	    dev_priv->chipset != 0x40 &&
	    dev_priv->chipset != 0x45) {
		if (pci_dma_supported(dev->pdev, DMA_BIT_MASK(39)))
			dma_bits = 39;
	}

	ret = pci_set_dma_mask(dev->pdev, DMA_BIT_MASK(dma_bits));
	if (ret)
		return ret;

	dev_priv->fb_phys = pci_resource_start(dev->pdev, 1);

	ret = nouveau_ttm_global_init(dev_priv);
	if (ret)
		return ret;

	ret = ttm_bo_device_init(&dev_priv->ttm.bdev,
				 dev_priv->ttm.bo_global_ref.ref.object,
				 &nouveau_bo_driver, DRM_FILE_PAGE_OFFSET,
				 dma_bits <= 32 ? true : false);
	if (ret) {
		NV_ERROR(dev, "Error initialising bo driver: %d\n", ret);
		return ret;
	}

	/* reserve space at end of VRAM for PRAMIN */
	if (dev_priv->card_type >= NV_50) {
		dev_priv->ramin_rsvd_vram = 1 * 1024 * 1024;
	} else
	if (dev_priv->card_type >= NV_40) {
		u32 vs = hweight8((nv_rd32(dev, 0x001540) & 0x0000ff00) >> 8);
		u32 rsvd;

		/* estimate grctx size, the magics come from nv40_grctx.c */
		if      (dev_priv->chipset == 0x40) rsvd = 0x6aa0 * vs;
		else if (dev_priv->chipset  < 0x43) rsvd = 0x4f00 * vs;
		else if (nv44_graph_class(dev))	    rsvd = 0x4980 * vs;
		else				    rsvd = 0x4a40 * vs;
		rsvd += 16 * 1024;
		rsvd *= dev_priv->engine.fifo.channels;

		/* pciegart table */
		if (drm_pci_device_is_pcie(dev))
			rsvd += 512 * 1024;

		/* object storage */
		rsvd += 512 * 1024;

		dev_priv->ramin_rsvd_vram = round_up(rsvd, 4096);
	} else {
		dev_priv->ramin_rsvd_vram = 512 * 1024;
	}

	ret = dev_priv->engine.vram.init(dev);
	if (ret)
		return ret;

	NV_INFO(dev, "Detected %dMiB VRAM\n", (int)(dev_priv->vram_size >> 20));
	if (dev_priv->vram_sys_base) {
		NV_INFO(dev, "Stolen system memory at: 0x%010llx\n",
			dev_priv->vram_sys_base);
	}

	dev_priv->fb_available_size = dev_priv->vram_size;
	dev_priv->fb_mappable_pages = dev_priv->fb_available_size;
	if (dev_priv->fb_mappable_pages > pci_resource_len(dev->pdev, 1))
		dev_priv->fb_mappable_pages = pci_resource_len(dev->pdev, 1);
	dev_priv->fb_mappable_pages >>= PAGE_SHIFT;

	dev_priv->fb_available_size -= dev_priv->ramin_rsvd_vram;
	dev_priv->fb_aper_free = dev_priv->fb_available_size;

	/* mappable vram */
	ret = ttm_bo_init_mm(bdev, TTM_PL_VRAM,
			     dev_priv->fb_available_size >> PAGE_SHIFT);
	if (ret) {
		NV_ERROR(dev, "Failed VRAM mm init: %d\n", ret);
		return ret;
	}

	if (dev_priv->card_type < NV_50) {
		ret = nouveau_bo_new(dev, NULL, 256*1024, 0, TTM_PL_FLAG_VRAM,
				     0, 0, &dev_priv->vga_ram);
		if (ret == 0)
			ret = nouveau_bo_pin(dev_priv->vga_ram,
					     TTM_PL_FLAG_VRAM);

		if (ret) {
			NV_WARN(dev, "failed to reserve VGA memory\n");
			nouveau_bo_ref(NULL, &dev_priv->vga_ram);
		}
	}

	dev_priv->fb_mtrr = drm_mtrr_add(pci_resource_start(dev->pdev, 1),
					 pci_resource_len(dev->pdev, 1),
					 DRM_MTRR_WC);
	return 0;
}

int
nouveau_mem_gart_init(struct drm_device *dev)
{
	struct drm_nouveau_private *dev_priv = dev->dev_private;
	struct ttm_bo_device *bdev = &dev_priv->ttm.bdev;
	int ret;

	dev_priv->gart_info.type = NOUVEAU_GART_NONE;

#if !defined(__powerpc__) && !defined(__ia64__)
	if (drm_pci_device_is_agp(dev) && dev->agp && nouveau_agpmode) {
		ret = nouveau_mem_init_agp(dev);
		if (ret)
			NV_ERROR(dev, "Error initialising AGP: %d\n", ret);
	}
#endif

	if (dev_priv->gart_info.type == NOUVEAU_GART_NONE) {
		ret = nouveau_sgdma_init(dev);
		if (ret) {
			NV_ERROR(dev, "Error initialising PCI(E): %d\n", ret);
			return ret;
		}
	}

	NV_INFO(dev, "%d MiB GART (aperture)\n",
		(int)(dev_priv->gart_info.aper_size >> 20));
	dev_priv->gart_info.aper_free = dev_priv->gart_info.aper_size;

	ret = ttm_bo_init_mm(bdev, TTM_PL_TT,
			     dev_priv->gart_info.aper_size >> PAGE_SHIFT);
	if (ret) {
		NV_ERROR(dev, "Failed TT mm init: %d\n", ret);
		return ret;
	}

	return 0;
}

void
nouveau_mem_timing_init(struct drm_device *dev)
{
	/* cards < NVC0 only */
	struct drm_nouveau_private *dev_priv = dev->dev_private;
	struct nouveau_pm_engine *pm = &dev_priv->engine.pm;
	struct nouveau_pm_memtimings *memtimings = &pm->memtimings;
	struct nvbios *bios = &dev_priv->vbios;
	struct bit_entry P;
	u8 tUNK_0, tUNK_1, tUNK_2;
	u8 tRP;		/* Byte 3 */
	u8 tRAS;	/* Byte 5 */
	u8 tRFC;	/* Byte 7 */
	u8 tRC;		/* Byte 9 */
	u8 tUNK_10, tUNK_11, tUNK_12, tUNK_13, tUNK_14;
	u8 tUNK_18, tUNK_19, tUNK_20, tUNK_21;
	u8 *mem = NULL, *entry;
	int i, recordlen, entries;

	if (bios->type == NVBIOS_BIT) {
		if (bit_table(dev, 'P', &P))
			return;

		if (P.version == 1)
			mem = ROMPTR(bios, P.data[4]);
		else
		if (P.version == 2)
			mem = ROMPTR(bios, P.data[8]);
		else {
			NV_WARN(dev, "unknown mem for BIT P %d\n", P.version);
		}
	} else {
		NV_DEBUG(dev, "BMP version too old for memory\n");
		return;
	}

	if (!mem) {
		NV_DEBUG(dev, "memory timing table pointer invalid\n");
		return;
	}

	if (mem[0] != 0x10) {
		NV_WARN(dev, "memory timing table 0x%02x unknown\n", mem[0]);
		return;
	}

	/* validate record length */
	entries   = mem[2];
	recordlen = mem[3];
	if (recordlen < 15) {
		NV_ERROR(dev, "mem timing table length unknown: %d\n", mem[3]);
		return;
	}

	/* parse vbios entries into common format */
	memtimings->timing =
		kcalloc(entries, sizeof(*memtimings->timing), GFP_KERNEL);
	if (!memtimings->timing)
		return;

	entry = mem + mem[1];
	for (i = 0; i < entries; i++, entry += recordlen) {
		struct nouveau_pm_memtiming *timing = &pm->memtimings.timing[i];
		if (entry[0] == 0)
			continue;

		tUNK_18 = 1;
		tUNK_19 = 1;
		tUNK_20 = 0;
		tUNK_21 = 0;
		switch (min(recordlen, 22)) {
		case 22:
			tUNK_21 = entry[21];
		case 21:
			tUNK_20 = entry[20];
		case 20:
			tUNK_19 = entry[19];
		case 19:
			tUNK_18 = entry[18];
		default:
			tUNK_0  = entry[0];
			tUNK_1  = entry[1];
			tUNK_2  = entry[2];
			tRP     = entry[3];
			tRAS    = entry[5];
			tRFC    = entry[7];
			tRC     = entry[9];
			tUNK_10 = entry[10];
			tUNK_11 = entry[11];
			tUNK_12 = entry[12];
			tUNK_13 = entry[13];
			tUNK_14 = entry[14];
			break;
		}

		timing->reg_100220 = (tRC << 24 | tRFC << 16 | tRAS << 8 | tRP);

		/* XXX: I don't trust the -1's and +1's... they must come
		 *      from somewhere! */
		timing->reg_100224 = ((tUNK_0 + tUNK_19 + 1) << 24 |
				      tUNK_18 << 16 |
				      (tUNK_1 + tUNK_19 + 1) << 8 |
				      (tUNK_2 - 1));

		timing->reg_100228 = (tUNK_12 << 16 | tUNK_11 << 8 | tUNK_10);
		if(recordlen > 19) {
			timing->reg_100228 += (tUNK_19 - 1) << 24;
		}/* I cannot back-up this else-statement right now
			 else {
			timing->reg_100228 += tUNK_12 << 24;
		}*/

		/* XXX: reg_10022c */
		timing->reg_10022c = tUNK_2 - 1;

		timing->reg_100230 = (tUNK_20 << 24 | tUNK_21 << 16 |
				      tUNK_13 << 8  | tUNK_13);

		/* XXX: +6? */
		timing->reg_100234 = (tRAS << 24 | (tUNK_19 + 6) << 8 | tRC);
		timing->reg_100234 += max(tUNK_10,tUNK_11) << 16;

		/* XXX; reg_100238, reg_10023c
		 * reg: 0x00??????
		 * reg_10023c:
		 *      0 for pre-NV50 cards
		 *      0x????0202 for NV50+ cards (empirical evidence) */
		if(dev_priv->card_type >= NV_50) {
			timing->reg_10023c = 0x202;
		}

		NV_DEBUG(dev, "Entry %d: 220: %08x %08x %08x %08x\n", i,
			 timing->reg_100220, timing->reg_100224,
			 timing->reg_100228, timing->reg_10022c);
		NV_DEBUG(dev, "         230: %08x %08x %08x %08x\n",
			 timing->reg_100230, timing->reg_100234,
			 timing->reg_100238, timing->reg_10023c);
	}

	memtimings->nr_timing  = entries;
	memtimings->supported = true;
}

void
nouveau_mem_timing_fini(struct drm_device *dev)
{
	struct drm_nouveau_private *dev_priv = dev->dev_private;
	struct nouveau_pm_memtimings *mem = &dev_priv->engine.pm.memtimings;

	kfree(mem->timing);
}

static int
nouveau_vram_manager_init(struct ttm_mem_type_manager *man, unsigned long p_size)
{
	struct drm_nouveau_private *dev_priv = nouveau_bdev(man->bdev);
	struct nouveau_mm *mm;
	u64 size, block, rsvd;
	int ret;

	rsvd  = (256 * 1024); /* vga memory */
	size  = (p_size << PAGE_SHIFT) - rsvd;
	block = dev_priv->vram_rblock_size;

	ret = nouveau_mm_init(&mm, rsvd >> 12, size >> 12, block >> 12);
	if (ret)
		return ret;

	man->priv = mm;
	return 0;
}

static int
nouveau_vram_manager_fini(struct ttm_mem_type_manager *man)
{
	struct nouveau_mm *mm = man->priv;
	int ret;

	ret = nouveau_mm_fini(&mm);
	if (ret)
		return ret;

	man->priv = NULL;
	return 0;
}

static void
nouveau_vram_manager_del(struct ttm_mem_type_manager *man,
			 struct ttm_mem_reg *mem)
{
	struct drm_nouveau_private *dev_priv = nouveau_bdev(man->bdev);
	struct nouveau_vram_engine *vram = &dev_priv->engine.vram;
	struct nouveau_mem *node = mem->mm_node;
	struct drm_device *dev = dev_priv->dev;

	if (node->tmp_vma.node) {
		nouveau_vm_unmap(&node->tmp_vma);
		nouveau_vm_put(&node->tmp_vma);
	}

	vram->put(dev, (struct nouveau_mem **)&mem->mm_node);
}

static int
nouveau_vram_manager_new(struct ttm_mem_type_manager *man,
			 struct ttm_buffer_object *bo,
			 struct ttm_placement *placement,
			 struct ttm_mem_reg *mem)
{
	struct drm_nouveau_private *dev_priv = nouveau_bdev(man->bdev);
	struct nouveau_vram_engine *vram = &dev_priv->engine.vram;
	struct drm_device *dev = dev_priv->dev;
	struct nouveau_bo *nvbo = nouveau_bo(bo);
	struct nouveau_mem *node;
	u32 size_nc = 0;
	int ret;

	if (nvbo->tile_flags & NOUVEAU_GEM_TILE_NONCONTIG)
		size_nc = 1 << nvbo->vma.node->type;

	ret = vram->get(dev, mem->num_pages << PAGE_SHIFT,
			mem->page_alignment << PAGE_SHIFT, size_nc,
<<<<<<< HEAD
			(nvbo->tile_flags >> 8) & 0x3ff, &node);
	if (ret)
		return ret;
=======
			(nvbo->tile_flags >> 8) & 0xff, &node);
	if (ret) {
		mem->mm_node = NULL;
		return (ret == -ENOSPC) ? 0 : ret;
	}
>>>>>>> 53595338

	node->page_shift = 12;
	if (nvbo->vma.node)
		node->page_shift = nvbo->vma.node->type;

	mem->mm_node = node;
	mem->start   = node->offset >> PAGE_SHIFT;
	return 0;
}

void
nouveau_vram_manager_debug(struct ttm_mem_type_manager *man, const char *prefix)
{
	struct nouveau_mm *mm = man->priv;
	struct nouveau_mm_node *r;
	u32 total = 0, free = 0;

	mutex_lock(&mm->mutex);
	list_for_each_entry(r, &mm->nodes, nl_entry) {
		printk(KERN_DEBUG "%s %d: 0x%010llx 0x%010llx\n",
		       prefix, r->type, ((u64)r->offset << 12),
		       (((u64)r->offset + r->length) << 12));

		total += r->length;
		if (!r->type)
			free += r->length;
	}
	mutex_unlock(&mm->mutex);

	printk(KERN_DEBUG "%s  total: 0x%010llx free: 0x%010llx\n",
	       prefix, (u64)total << 12, (u64)free << 12);
	printk(KERN_DEBUG "%s  block: 0x%08x\n",
	       prefix, mm->block_size << 12);
}

const struct ttm_mem_type_manager_func nouveau_vram_manager = {
	nouveau_vram_manager_init,
	nouveau_vram_manager_fini,
	nouveau_vram_manager_new,
	nouveau_vram_manager_del,
	nouveau_vram_manager_debug
};

static int
nouveau_gart_manager_init(struct ttm_mem_type_manager *man, unsigned long psize)
{
	return 0;
}

static int
nouveau_gart_manager_fini(struct ttm_mem_type_manager *man)
{
	return 0;
}

static void
nouveau_gart_manager_del(struct ttm_mem_type_manager *man,
			 struct ttm_mem_reg *mem)
{
	struct nouveau_mem *node = mem->mm_node;

	if (node->tmp_vma.node) {
		nouveau_vm_unmap(&node->tmp_vma);
		nouveau_vm_put(&node->tmp_vma);
	}
	mem->mm_node = NULL;
}

static int
nouveau_gart_manager_new(struct ttm_mem_type_manager *man,
			 struct ttm_buffer_object *bo,
			 struct ttm_placement *placement,
			 struct ttm_mem_reg *mem)
{
	struct drm_nouveau_private *dev_priv = nouveau_bdev(bo->bdev);
	struct nouveau_bo *nvbo = nouveau_bo(bo);
	struct nouveau_vma *vma = &nvbo->vma;
	struct nouveau_vm *vm = vma->vm;
	struct nouveau_mem *node;
	int ret;

	if (unlikely((mem->num_pages << PAGE_SHIFT) >=
		     dev_priv->gart_info.aper_size))
		return -ENOMEM;

	node = kzalloc(sizeof(*node), GFP_KERNEL);
	if (!node)
		return -ENOMEM;

	/* This node must be for evicting large-paged VRAM
	 * to system memory.  Due to a nv50 limitation of
	 * not being able to mix large/small pages within
	 * the same PDE, we need to create a temporary
	 * small-paged VMA for the eviction.
	 */
	if (vma->node->type != vm->spg_shift) {
		ret = nouveau_vm_get(vm, (u64)vma->node->length << 12,
				     vm->spg_shift, NV_MEM_ACCESS_RW,
				     &node->tmp_vma);
		if (ret) {
			kfree(node);
			return ret;
		}
	}

	node->page_shift = nvbo->vma.node->type;
	mem->mm_node = node;
	mem->start   = 0;
	return 0;
}

void
nouveau_gart_manager_debug(struct ttm_mem_type_manager *man, const char *prefix)
{
}

const struct ttm_mem_type_manager_func nouveau_gart_manager = {
	nouveau_gart_manager_init,
	nouveau_gart_manager_fini,
	nouveau_gart_manager_new,
	nouveau_gart_manager_del,
	nouveau_gart_manager_debug
};<|MERGE_RESOLUTION|>--- conflicted
+++ resolved
@@ -758,17 +758,11 @@
 
 	ret = vram->get(dev, mem->num_pages << PAGE_SHIFT,
 			mem->page_alignment << PAGE_SHIFT, size_nc,
-<<<<<<< HEAD
 			(nvbo->tile_flags >> 8) & 0x3ff, &node);
-	if (ret)
-		return ret;
-=======
-			(nvbo->tile_flags >> 8) & 0xff, &node);
 	if (ret) {
 		mem->mm_node = NULL;
 		return (ret == -ENOSPC) ? 0 : ret;
 	}
->>>>>>> 53595338
 
 	node->page_shift = 12;
 	if (nvbo->vma.node)
